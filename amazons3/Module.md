--- conflicted
+++ resolved
@@ -20,11 +20,7 @@
 |                    |    Version     |  
 |:------------------:|:--------------:|
 | Ballerina Language |   0.990.0      |
-<<<<<<< HEAD
 | Amazon S3 API      |   2006-03-01   |
-=======
-| Amazon S3 API        |   2006-03-01     |
->>>>>>> 5fa7f62e
 
 
 ## Sample
@@ -49,24 +45,13 @@
 
 You can now enter the credentials in the Amazon S3 client config:
 ```ballerina
-<<<<<<< HEAD
 AmazonS3Configuration amazonS3Config = {
     accessKeyId: testAccessKeyId,
     secretAccessKey: testSecretAccessKey,
     region: testRegion,
     amazonHost: amazonHost
     };
-
-    Client amazonS3Client = new(amazonS3Config);
-=======
-amazons3:AmazonS3Configuration amazonS3Config = {
-        accessKeyId:"",
-        secretAccessKey:"",
-        region:""
-};
 amazons3:Client amazonS3Client = new(amazonS3Config);
-
->>>>>>> 5fa7f62e
 ```
 
 The `createBucket` function creates a bucket.   
@@ -100,32 +85,14 @@
 import ballerina/io;
 import wso2/amazons3;
 
-<<<<<<< HEAD
 public function main() {
-    amazons3:Client amazonS3Client {
-        accessKeyId:"<your_access_key_id>",
-        secretAccessKey:"<your_secret_access_key>",
-        region:"<your_region>"
-    };
     AmazonS3Configuration amazonS3Config = {
     accessKeyId: "<your_access_key_id>",
     secretAccessKey: "<your_secret_access_key>",
     region: "<your_region>",
     amazonHost: "<your_host_name>"
     };
-
-    Client amazonS3Client = new(amazonS3Config);
-=======
-amazons3:AmazonS3Configuration amazonS3Config = {
-        accessKeyId:"<your_access_key_id>",
-        secretAccessKey:"<your_secret_access_key>",
-        region:"<your_region>"
-};
-
-amazons3:Client amazonS3Client = new(amazonS3Config);
-
-function main(string... args) {
->>>>>>> 5fa7f62e
+    amazons3:Client amazonS3Client = new(amazonS3Config);
 
     string bucketName = "testBallerina";
     io:println("-----------------Calling createBucket() ------------------");
