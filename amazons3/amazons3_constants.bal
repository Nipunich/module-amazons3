--- conflicted
+++ resolved
@@ -15,25 +15,11 @@
 // under the License.
 //
 
-<<<<<<< HEAD
-//string constants
-const string UTF_8 = "UTF-8";
-const string UNSIGNED_PAYLOAD = "UNSIGNED-PAYLOAD";
-const string CONTENT_TYPE = "Content-Type";
-const string X_AMZ_CONTENT_SHA256 = "X-Amz-Content-Sha256";
-const string X_AMZ_DATE = "X-Amz-Date";
-const string X_AMZ_SECURITY_TOKEN = "X-Amz-Security-Token";
-const string HOST = "Host";
-const string SERVICE_NAME = "s3";
-const string TERMINATION_STRING = "aws4_request";
-const string AUTHORIZATION= "Authorization";
-=======
 // String constants.
 const string UTF_8 = "UTF-8";
 const string UNSIGNED_PAYLOAD = "UNSIGNED-PAYLOAD";
 const string SERVICE_NAME = "s3";
 const string TERMINATION_STRING = "aws4_request";
->>>>>>> 74877763
 const string AWS4_HMAC_SHA256 = "AWS4-HMAC-SHA256";
 const string CREDENTIAL = "Credential";
 const string SIGNED_HEADER = " SignedHeaders";
@@ -41,8 +27,6 @@
 const string AWS4 = "AWS4";
 const string ISO8601_BASIC_DATE_FORMAT = "yyyyMMdd'T'HHmmss'Z'";
 const string SHORT_DATE_FORMAT = "yyyyMMdd";
-<<<<<<< HEAD
-=======
 const string ENCODED_SLASH = "%2F";
 const string SLASH = "/";
 
@@ -68,18 +52,12 @@
 const string AUTHORIZATION= "Authorization";
 
 // HTTP verbs.
->>>>>>> 74877763
 const string GET = "GET";
 const string PUT = "PUT";
 const string DELETE = "DELETE";
 const string TRUE = "TRUE";
 const string FALSE = "FALSE";
 const string HTTPS = "https://";
-<<<<<<< HEAD
-const string AMAZON_AWS_HOST = "s3.amazonaws.com";
-// Error Codes
-const string AMAZONS3_ERROR_CODE = "(wso2/amazons3)Amazons3Error";
-=======
 
 const string AMAZON_AWS_HOST = "s3.amazonaws.com";
 const string DEFAULT_REGION = "us-east-1";
@@ -92,5 +70,4 @@
 // Error messages.
 const string SIGNATURE_GENEREATION_ERROR = "Error occurred while generating the Amazon signature header";
 const string XML_EXTRACTION_ERROR_MSG = "Error occurred while accessing the XML payload of the response";
-const string API_INVOCATION_ERROR_MSG = "Error occurred while invoking the AmazonS3 API";
->>>>>>> 74877763
+const string API_INVOCATION_ERROR_MSG = "Error occurred while invoking the AmazonS3 API";